--- conflicted
+++ resolved
@@ -218,12 +218,7 @@
 
         protected static bool HasDirtyUniform(Shader shader)
         {
-<<<<<<< HEAD
             return shader.IsAnyUniformDirty;
-=======
-            // todo: optimize...
-            return shader.UniformStorageMap.Values.Any(s => s.IsDirty);
->>>>>>> 828009f0
         }
 
         /// <summary>
@@ -241,10 +236,10 @@
                 uniform.IsDirty = false;
             }
 
-<<<<<<< HEAD
             // Mark shaders globally as processed
             shader.IsAnyUniformDirty = false;
-=======
+        }
+
         /// <summary>
         /// Gets every uniform on this shader.
         /// </summary>
@@ -254,7 +249,6 @@
             {
                 yield return (name, uniform.Value);
             }
->>>>>>> 828009f0
         }
 
         /// <summary>
